--- conflicted
+++ resolved
@@ -174,16 +174,10 @@
     to their x- or y-coordinate.  If *index* is zero, the points are sorted
     on their x-coordinate.
     """
-<<<<<<< HEAD
-    if len(points.shape) != 2 or (2 not in points.shape):
+    if points.ndim != 2:
         raise RuntimeError("sort_points(): Array of wrong shape.")
-    return take( points, argsort(points[:,index]) )
-=======
-    if points.ndim != 2:
-        raise RuntimeError, "sort_points(): Array of wrong shape."
     return points[argsort(points[:, index]), :]
 
->>>>>>> 649dcb55
 
 def find_runs(int_array, order='ascending'):
     """
