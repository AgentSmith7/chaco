
<<<<<<< HEAD
from __future__ import absolute_import, division, print_function, unicode_literals

=======
from __future__ import absolute_import
>>>>>>> b7e62a19

from math import sqrt
import numpy as np

from traits.api import Any, Int

<<<<<<< HEAD
from .abstract_plot_renderer import AbstractPlotRenderer
from .abstract_mapper import AbstractMapper
from .array_data_source import ArrayDataSource
from .base import reverse_map_1d
from .scatterplot import render_markers
=======
from .scatterplot_1d import ScatterPlot1D
from .base import reverse_map_1d
>>>>>>> b7e62a19


class JitterPlot(ScatterPlot1D):
    """A renderer for a jitter plot, a 1D plot with some width in the
    dimension perpendicular to the primary axis.  Useful for understanding
    dense collections of points.
    """

    # The size, in pixels, of the area over which to spread the data points
    # along the dimension orthogonal to the index direction.
    jitter_width = Int(50)

    #------------------------------------------------------------------------
    # Private traits
    #------------------------------------------------------------------------

    _cached_screen_map = Any()  # dict mapping index to value points

    #------------------------------------------------------------------------
    # Component/AbstractPlotRenderer interface
    #------------------------------------------------------------------------

    def map_screen(self, data_array):
        """ Maps an array of data points into screen space and returns it as
        an array.  Although the orthogonal (non-scaled) axis does not have
        a mapper, this method returns the scattered values in that dimension.

        Implements the AbstractPlotRenderer interface.
        """
        if len(data_array) == 0:
            return np.zeros(0)

        if self._screen_cache_valid:
            sm = self._cached_screen_map
            new_x = [x for x in data_array if x not in sm]
            if new_x:
                new_y = self._make_jitter_vals(len(new_x))
                sm.update(dict((new_x[i], new_y[i]) for i in range(len(new_x))))
            xs = self.index_mapper.map_screen(data_array)
            ys = [sm[x] for x in xs]

        else:
            xs = self.index_mapper.map_screen(data_array)
            ys = self._make_jitter_vals(data_array)

        if self.orientation == "h":
            return np.vstack((xs, ys)).T
        else:
            return np.vstack((ys, xs)).T

    def _make_jitter_vals(self, data_array):
        random_state = np.random.RandomState(data_array[:100])
        numpts = len(data_array)
        vals = random_state.uniform(0, self.jitter_width, numpts)
        vals += self._marker_position
        return vals

    def map_index(self, screen_pt, threshold=2.0, outside_returns_none=True, \
                  index_only=True):
        """ Maps a screen space point to an index into the plot's index array(s).
        """
        screen_points = self._cached_screen_pts

        if len(screen_points) == 0:
            return None

        data_pt = self.map_data(screen_pt)
        if ((data_pt < self.index_mapper.range.low) or \
            (data_pt > self.index_mapper.range.high)) and outside_returns_none:
            return None

        if self._cached_data_pts_sorted is None:
            self._cached_data_argsort = np.argsort(self._cached_data)
            self._cached_data_pts_sorted = self._cached_data[self._cached_data_argsort]

        data = self._cached_data_pts_sorted
        try:
            ndx = reverse_map_1d(data, data_pt, "ascending")
<<<<<<< HEAD
        except IndexError as e:
=======
        except IndexError:
>>>>>>> b7e62a19
            if outside_returns_none:
                return None
            else:
                if data_pt < data[0]:
                    return 0
                else:
                    return len(data) - 1

        orig_ndx = self._cached_data_argsort[ndx]

        if threshold == 0.0:
            return orig_ndx

        sx, sy = screen_points[orig_ndx]
        if sqrt((screen_pt[0] - sx)**2 + (screen_pt[1] - sy)**2) <= threshold:
            return orig_ndx
        else:
            return None


    def _draw_plot(self, gc, view_bounds=None, mode="normal"):
        pts = self.get_screen_points()
        self._render(gc, pts)


    #------------------------------------------------------------------------
    # Private methods
    #------------------------------------------------------------------------

    def get_screen_points(self):
        if not self._screen_cache_valid:
            self._gather_points()
            pts = self.map_screen(self._cached_data)
            if self.orientation == "h":
                self._cached_screen_map = dict(pts)
            else:
                self._cached_screen_map = dict(pts[:, ::-1])
            self._cached_screen_pts = pts
            self._screen_cache_valid = True
            self._cached_data_pts_sorted = None
            self._cached_data_argsort = None
        return self._cached_screen_pts

    def _get_marker_position(self):
        x, y = self.position
        w, h = self.bounds

        if self.orientation == 'v':
            y, h = x, w

        if self.alignment == 'center':
            position = y + h/2.0 - self.jitter_width/2.0
        elif self.alignment in ['left', 'bottom']:
            position = y
        elif self.alignment in ['right', 'top']:
            position = y + h - self.jitter_width/2.0

<<<<<<< HEAD
    @on_trait_change("mapper.updated")
    def _invalidate_screen(self):
        self._screen_cache_valid = False

    #------------------------------------------------------------------------
    # Event handlers
    #------------------------------------------------------------------------

    def _get_x_mapper(self):
        if self.orientation == "h":
            return self.mapper
        else:
            return None

    def _set_x_mapper(self, val):
        if self.orientation == "h":
            self.mapper = val
        else:
            raise ValueError("x_mapper is not defined for a vertical jitter plot")

    def _get_y_mapper(self):
        if self.orientation == "v":
            return self.mapper
        else:
            return None

    def _set_y_mapper(self, val):
        if self.orientation == "v":
            self.mapper = val
        else:
            raise ValueError("y_mapper is not defined for a horizontal jitter plot")

    def _update_mappers(self):
        mapper = self.mapper
        if mapper is None:
            return

        x = self.x
        x2 = self.x2
        y = self.y
        y2 = self.y2

        if "left" in self.origin and self.orientation == 'h':
            mapper.screen_bounds = (x, x2)
        elif "right" in self.origin and self.orientation == 'h':
            mapper.screen_bounds = (x2, x)
        elif "bottom" in self.origin  and self.orientation == 'v':
            mapper.screen_bounds = (y, y2)
        elif "top" in self.origin  and self.orientation == 'v':
            mapper.screen_bounds = (y2, y)

        self.invalidate_draw()
        self._cache_valid = False
        self._screen_cache_valid = False

    def _bounds_changed(self, old, new):
        super(JitterPlot, self)._bounds_changed(old, new)
        self._update_mappers()

    def _bounds_items_changed(self, event):
        super(JitterPlot, self)._bounds_items_changed(event)
        self._update_mappers()

    def _orientation_changed(self):
        self._update_mappers()
=======
        position += self.marker_offset
        return position
>>>>>>> b7e62a19
<|MERGE_RESOLUTION|>--- conflicted
+++ resolved
@@ -1,26 +1,16 @@
 
-<<<<<<< HEAD
 from __future__ import absolute_import, division, print_function, unicode_literals
-
-=======
-from __future__ import absolute_import
->>>>>>> b7e62a19
 
 from math import sqrt
 import numpy as np
 
 from traits.api import Any, Int
 
-<<<<<<< HEAD
 from .abstract_plot_renderer import AbstractPlotRenderer
 from .abstract_mapper import AbstractMapper
 from .array_data_source import ArrayDataSource
 from .base import reverse_map_1d
 from .scatterplot import render_markers
-=======
-from .scatterplot_1d import ScatterPlot1D
-from .base import reverse_map_1d
->>>>>>> b7e62a19
 
 
 class JitterPlot(ScatterPlot1D):
@@ -99,11 +89,7 @@
         data = self._cached_data_pts_sorted
         try:
             ndx = reverse_map_1d(data, data_pt, "ascending")
-<<<<<<< HEAD
-        except IndexError as e:
-=======
         except IndexError:
->>>>>>> b7e62a19
             if outside_returns_none:
                 return None
             else:
@@ -161,73 +147,5 @@
         elif self.alignment in ['right', 'top']:
             position = y + h - self.jitter_width/2.0
 
-<<<<<<< HEAD
-    @on_trait_change("mapper.updated")
-    def _invalidate_screen(self):
-        self._screen_cache_valid = False
-
-    #------------------------------------------------------------------------
-    # Event handlers
-    #------------------------------------------------------------------------
-
-    def _get_x_mapper(self):
-        if self.orientation == "h":
-            return self.mapper
-        else:
-            return None
-
-    def _set_x_mapper(self, val):
-        if self.orientation == "h":
-            self.mapper = val
-        else:
-            raise ValueError("x_mapper is not defined for a vertical jitter plot")
-
-    def _get_y_mapper(self):
-        if self.orientation == "v":
-            return self.mapper
-        else:
-            return None
-
-    def _set_y_mapper(self, val):
-        if self.orientation == "v":
-            self.mapper = val
-        else:
-            raise ValueError("y_mapper is not defined for a horizontal jitter plot")
-
-    def _update_mappers(self):
-        mapper = self.mapper
-        if mapper is None:
-            return
-
-        x = self.x
-        x2 = self.x2
-        y = self.y
-        y2 = self.y2
-
-        if "left" in self.origin and self.orientation == 'h':
-            mapper.screen_bounds = (x, x2)
-        elif "right" in self.origin and self.orientation == 'h':
-            mapper.screen_bounds = (x2, x)
-        elif "bottom" in self.origin  and self.orientation == 'v':
-            mapper.screen_bounds = (y, y2)
-        elif "top" in self.origin  and self.orientation == 'v':
-            mapper.screen_bounds = (y2, y)
-
-        self.invalidate_draw()
-        self._cache_valid = False
-        self._screen_cache_valid = False
-
-    def _bounds_changed(self, old, new):
-        super(JitterPlot, self)._bounds_changed(old, new)
-        self._update_mappers()
-
-    def _bounds_items_changed(self, event):
-        super(JitterPlot, self)._bounds_items_changed(event)
-        self._update_mappers()
-
-    def _orientation_changed(self):
-        self._update_mappers()
-=======
         position += self.marker_offset
-        return position
->>>>>>> b7e62a19
+        return position