"""
Tests of GridDataSource behavior.
"""

<<<<<<< HEAD
from __future__ import absolute_import, division, print_function, unicode_literals

import unittest
=======
import unittest2 as unittest
>>>>>>> b7e62a19

from numpy import array
from numpy.testing import assert_array_equal

<<<<<<< HEAD
from chaco.grid_data_source import GridDataSource
=======
from chaco.api import GridDataSource
from traits.testing.unittest_tools import UnittestTools
>>>>>>> b7e62a19


class GridDataSourceTestCase(UnittestTools, unittest.TestCase):

    def setUp(self):
        self.data_source = GridDataSource(
            xdata=array([1, 2, 3]),
            ydata=array([1.5, 0.5, -0.5, -1.5]),
            sort_order=('ascending', 'descending'))

    def test_empty(self):
        data_source = GridDataSource()
        self.assertEqual(data_source.sort_order, ('none', 'none'))
        self.assertEqual(data_source.index_dimension, 'image')
        self.assertEqual(data_source.value_dimension, 'scalar')
        self.assertEqual(data_source.metadata,
                         {"selections":[], "annotations":[]})
        xdata, ydata = data_source.get_data()
        assert_array_equal(xdata.get_data(), array([]))
        assert_array_equal(ydata.get_data(), array([]))
        self.assertEqual(data_source.get_bounds(), ((0,0),(0,0)))

    def test_init(self):
        test_xd = array([1, 2, 3])
        test_yd = array([1.5, 0.5, -0.5, -1.5])
        test_sort_order = ('ascending', 'descending')

        self.assertEqual(self.data_source.sort_order, test_sort_order)
        xd, yd = self.data_source.get_data()
        assert_array_equal(xd.get_data(), test_xd)
        assert_array_equal(yd.get_data(), test_yd)
        self.assertEqual(self.data_source.get_bounds(),
                         ((min(test_xd),min(test_yd)),
                          (max(test_xd),max(test_yd))))

    def test_set_data(self):

        test_xd = array([0,2,4])
        test_yd = array([0,1,2,3,4,5])
        test_sort_order = ('none', 'none')

        self.data_source.set_data(xdata=test_xd, ydata=test_yd,
                             sort_order=('none', 'none'))

        self.assertEqual(self.data_source.sort_order, test_sort_order)
        xd, yd = self.data_source.get_data()
        assert_array_equal(xd.get_data(), test_xd)
        assert_array_equal(yd.get_data(), test_yd)
        self.assertEqual(self.data_source.get_bounds(),
                         ((min(test_xd),min(test_yd)),
                          (max(test_xd),max(test_yd))))

    def test_metadata(self):
        self.assertEqual(self.data_source.metadata,
                         {'annotations': [], 'selections': []})

    def test_metadata_changed(self):
        with self.assertTraitChanges(self.data_source, 'metadata_changed', count=1):
            self.data_source.metadata = {'new_metadata': True}

    def test_metadata_items_changed(self):
        with self.assertTraitChanges(self.data_source, 'metadata_changed', count=1):
            self.data_source.metadata['new_metadata'] = True


if __name__ == '__main__':
    import nose
    nose.run()<|MERGE_RESOLUTION|>--- conflicted
+++ resolved
@@ -2,23 +2,13 @@
 Tests of GridDataSource behavior.
 """
 
-<<<<<<< HEAD
 from __future__ import absolute_import, division, print_function, unicode_literals
-
-import unittest
-=======
-import unittest2 as unittest
->>>>>>> b7e62a19
 
 from numpy import array
 from numpy.testing import assert_array_equal
 
-<<<<<<< HEAD
 from chaco.grid_data_source import GridDataSource
-=======
-from chaco.api import GridDataSource
-from traits.testing.unittest_tools import UnittestTools
->>>>>>> b7e62a19
+from traits.testing.unittest_tools import UnittestTools, unittest
 
 
 class GridDataSourceTestCase(UnittestTools, unittest.TestCase):
