""" Defines the Plot class.
"""

from __future__ import absolute_import, division, print_function, unicode_literals

# Major library imports
import itertools
import warnings
from numpy import arange, array, ndarray, linspace
from types import FunctionType

# Enthought library imports
from traits.api import Delegate, Dict, Instance, Int, List, Property, Str

# Local, relative imports
<<<<<<< HEAD
from .abstract_colormap import AbstractColormap
from .abstract_data_source import AbstractDataSource
from .abstract_plot_data import AbstractPlotData
from .array_data_source import ArrayDataSource
from .array_plot_data import ArrayPlotData
from .base_xy_plot import BaseXYPlot
from .barplot import BarPlot
from .candle_plot import CandlePlot
from .colormapped_scatterplot import ColormappedScatterPlot
from .contour_line_plot import ContourLinePlot
from .contour_poly_plot import ContourPolyPlot
from .cmap_image_plot import CMapImagePlot
from .data_range_1d import DataRange1D
from .data_view import DataView
from .default_colormaps import Spectral
from .grid_data_source import GridDataSource
from .grid_mapper import GridMapper
from .image_data import ImageData
from .image_plot import ImagePlot
from .legend import Legend
from .lineplot import LinePlot
from .linear_mapper import LinearMapper
from .log_mapper import LogMapper
from .plot_label import PlotLabel
from .polygon_plot import PolygonPlot
from .scatterplot import ScatterPlot
from .filled_line_plot import FilledLinePlot
from .quiverplot import QuiverPlot
=======
from abstract_colormap import AbstractColormap
from abstract_data_source import AbstractDataSource
from abstract_plot_data import AbstractPlotData
from array_data_source import ArrayDataSource
from array_plot_data import ArrayPlotData
from base_xy_plot import BaseXYPlot
from barplot import BarPlot
from candle_plot import CandlePlot
from colormapped_scatterplot import ColormappedScatterPlot
from contour_line_plot import ContourLinePlot
from contour_poly_plot import ContourPolyPlot
from cmap_image_plot import CMapImagePlot
from data_range_1d import DataRange1D
from data_view import DataView
from default_colormaps import Spectral
from grid_data_source import GridDataSource
from grid_mapper import GridMapper
from image_data import ImageData
from image_plot import ImagePlot
from legend import Legend
from lineplot import LinePlot
from line_scatterplot_1d import LineScatterPlot1D
from linear_mapper import LinearMapper
from log_mapper import LogMapper
from plot_label import PlotLabel
from polygon_plot import PolygonPlot
from scatterplot import ScatterPlot
from scatterplot_1d import ScatterPlot1D
from text_plot_1d import TextPlot1D
from filled_line_plot import FilledLinePlot
from quiverplot import QuiverPlot
from jitterplot import JitterPlot
>>>>>>> b7e62a19




#-----------------------------------------------------------------------------
# The Plot class
#-----------------------------------------------------------------------------

class Plot(DataView):
    """ Represents a correlated set of data, renderers, and axes in a single
    screen region.

    A Plot can reference an arbitrary amount of data and can have an
    unlimited number of renderers on it, but it has a single X-axis and a
    single Y-axis for all of its associated data. Therefore, there is a single
    range in X and Y, although there can be many different data series. A Plot
    also has a single set of grids and a single background layer for all of its
    renderers.  It cannot be split horizontally or vertically; to do so,
    create a VPlotContainer or HPlotContainer and put the Plots inside those.
    Plots can be overlaid as well; be sure to set the **bgcolor** of the
    overlaying plots to "none" or "transparent".

    A Plot consists of composable sub-plots.  Each of these is created
    or destroyed using the plot() or delplot() methods.  Every time that
    new data is used to drive these sub-plots, it is added to the Plot's
    list of data and data sources.  Data sources are reused whenever
    possible; in order to have the same actual array drive two de-coupled
    data sources, create those data sources before handing them to the Plot.
    """

    #------------------------------------------------------------------------
    # Data-related traits
    #------------------------------------------------------------------------

    # The PlotData instance that drives this plot.
    data = Instance(AbstractPlotData)

    # Mapping of data names from self.data to their respective datasources.
    datasources = Dict(Str, Instance(AbstractDataSource))

    #------------------------------------------------------------------------
    # General plotting traits
    #------------------------------------------------------------------------

    # Mapping of plot names to *lists* of plot renderers.
    plots = Dict(Str, List)

    # The default index to use when adding new subplots.
    default_index = Instance(AbstractDataSource)

    # Optional mapper for the color axis.  Not instantiated until first use;
    # destroyed if no color plots are on the plot.
    color_mapper = Instance(AbstractColormap)

    # List of colors to cycle through when auto-coloring is requested. Picked
    # and ordered to be red-green color-blind friendly, though should not
    # be an issue for blue-yellow.
    auto_colors = List(["green", "lightgreen", "blue", "lightblue", "red",
                        "pink", "darkgray", "silver"])

    # index into auto_colors list
    _auto_color_idx = Int(-1)
    _auto_edge_color_idx = Int(-1)
    _auto_face_color_idx = Int(-1)

    # Mapping of renderer type string to renderer class
    # This can be overriden to customize what renderer type the Plot
    # will instantiate for its various plotting methods.
    renderer_map = Dict(dict(line = LinePlot,
                             bar = BarPlot,
                             scatter = ScatterPlot,
                             polygon = PolygonPlot,
                             filled_line = FilledLinePlot,
                             cmap_scatter = ColormappedScatterPlot,
                             img_plot = ImagePlot,
                             cmap_img_plot = CMapImagePlot,
                             contour_line_plot = ContourLinePlot,
                             contour_poly_plot = ContourPolyPlot,
                             candle = CandlePlot,
                             quiver = QuiverPlot,
                             scatter_1d = ScatterPlot1D,
                             textplot_1d = TextPlot1D,
                             line_scatter_1d = LineScatterPlot1D,
                             jitterplot = JitterPlot))

    #------------------------------------------------------------------------
    # Annotations and decorations
    #------------------------------------------------------------------------

    # The title of the plot.
    title = Property()

    # The font to use for the title.
    title_font = Property()

    # Convenience attribute for title.overlay_position; can be "top",
    # "bottom", "left", or "right".
    title_position = Property()

    # Use delegates to expose the other PlotLabel attributes of the plot title
    title_text = Delegate("_title", prefix="text", modify=True)
    title_color = Delegate("_title", prefix="color", modify=True)
    title_angle = Delegate("_title", prefix="angle", modify=True)

    # The PlotLabel object that contains the title.
    _title = Instance(PlotLabel)

    # The legend on the plot.
    legend = Instance(Legend)

    # Convenience attribute for legend.align; can be "ur", "ul", "ll", "lr".
    legend_alignment = Property

    #------------------------------------------------------------------------
    # Public methods
    #------------------------------------------------------------------------

    def __init__(self, data=None, **kwtraits):
        if 'origin' in kwtraits:
            self.default_origin = kwtraits.pop('origin')
        if "title" in kwtraits:
            title = kwtraits.pop("title")
        else:
            title = None
        super(Plot, self).__init__(**kwtraits)
        if data is not None:
            if isinstance(data, AbstractPlotData):
                self.data = data
            elif type(data) in (ndarray, tuple, list):
                self.data = ArrayPlotData(data)
            else:
                raise ValueError("Don't know how to create PlotData for data" \
                                  "of type " + str(type(data)))

        if not self._title:
            self._title = PlotLabel(font="swiss 16", visible=False,
                                   overlay_position="top", component=self)
        if title is not None:
            self.title = title

        if not self.legend:
            self.legend = Legend(visible=False, align="ur", error_icon="blank",
                                 padding=10, component=self)

        # ensure that we only get displayed once by new_window()
        self._plot_ui_info = None

        return

    def add_xy_plot(self, index_name, value_name, renderer_factory, name=None,
        origin=None, **kwds):
        """ Add a BaseXYPlot renderer subclass to this Plot.

        Parameters
        ----------
        index_name : str
            The name of the index datasource.
        value_name : str
            The name of the value datasource.
        renderer_factory : callable
            The callable that creates the renderer.
        name : string (optional)
            The name of the plot.  If None, then a default one is created
            (usually "plotNNN").
        origin : string (optional)
            Which corner the origin of this plot should occupy:
                "bottom left", "top left", "bottom right", "top right"
        **kwds :
            Additional keywords to pass to the factory.
        """
        if name is None:
            name = self._make_new_plot_name()
        if origin is None:
            origin = self.default_origin
        index = self._get_or_create_datasource(index_name)
        self.index_range.add(index)
        value = self._get_or_create_datasource(value_name)
        self.value_range.add(value)

        if self.index_scale == "linear":
            imap = LinearMapper(range=self.index_range)
        else:
            imap = LogMapper(range=self.index_range)
        if self.value_scale == "linear":
            vmap = LinearMapper(range=self.value_range)
        else:
            vmap = LogMapper(range=self.value_range)

        renderer = renderer_factory(
            index = index,
            value = value,
            index_mapper = imap,
            value_mapper = vmap,
            orientation = self.orientation,
            origin = origin,
            **kwds
        )
        self.add(renderer)
        self.plots[name] = [renderer]
        self.invalidate_and_redraw()
        return self.plots[name]

    def plot(self, data, type="line", name=None, index_scale="linear",
             value_scale="linear", origin=None, **styles):
        """ Adds a new sub-plot using the given data and plot style.

        Parameters
        ----------
        data : string, tuple(string), list(string)
            The data to be plotted. The type of plot and the number of
            arguments determines how the arguments are interpreted:

            one item: (line/scatter)
                The data is treated as the value and self.default_index is
                used as the index.  If **default_index** does not exist, one is
                created from arange(len(*data*))
            two or more items: (line/scatter)
                Interpreted as (index, value1, value2, ...).  Each index,value
                pair forms a new plot of the type specified.
            two items: (cmap_scatter)
                Interpreted as (value, color_values).  Uses **default_index**.
            three or more items: (cmap_scatter)
                Interpreted as (index, val1, color_val1, val2, color_val2, ...)

        type : comma-delimited string of "line", "scatter", "cmap_scatter"
            The types of plots to add.
        name : string
            The name of the plot.  If None, then a default one is created
            (usually "plotNNN").
        index_scale : string
            The type of scale to use for the index axis. If not "linear", then
            a log scale is used.
        value_scale : string
            The type of scale to use for the value axis. If not "linear", then
            a log scale is used.
        origin : string
            Which corner the origin of this plot should occupy:
                "bottom left", "top left", "bottom right", "top right"
        styles : series of keyword arguments
            attributes and values that apply to one or more of the
            plot types requested, e.g.,'line_color' or 'line_width'.

        Examples
        --------
        ::

            plot("my_data", type="line", name="myplot", color=lightblue)

            plot(("x-data", "y-data"), type="scatter")

            plot(("x", "y1", "y2", "y3"))

        Returns
        -------
        [renderers] -> list of renderers created in response to this call to plot()
        """
        if len(data) == 0:
            return

        if isinstance(data, basestring):
            data = (data,)

        self.index_scale = index_scale
        self.value_scale = value_scale

        # TODO: support lists of plot types
        plot_type = type
        if name is None:
            name = self._make_new_plot_name()
        if origin is None:
            origin = self.default_origin

        if plot_type in ("line", "scatter", "polygon", "bar", "filled_line"):
            # Tie data to the index range
            if len(data) == 1:
                if self.default_index is None:
                    # Create the default index based on the length of the first
                    # data series
                    value = self._get_or_create_datasource(data[0])
                    self.default_index = ArrayDataSource(arange(len(value.get_data())),
                                                         sort_order="none")
                    self.index_range.add(self.default_index)
                index = self.default_index
            else:
                index = self._get_or_create_datasource(data[0])
                if self.default_index is None:
                    self.default_index = index
                self.index_range.add(index)
                data = data[1:]

            # Tie data to the value_range and create the renderer for each data
            new_plots = []
            simple_plot_types = ("line", "scatter")
            for value_name in data:
                value = self._get_or_create_datasource(value_name)
                self.value_range.add(value)
                if plot_type in simple_plot_types:
                    cls = self.renderer_map[plot_type]
                    # handle auto-coloring request
                    if styles.get("color") == "auto":
                        self._auto_color_idx = \
                            (self._auto_color_idx + 1) % len(self.auto_colors)
                        styles["color"] = self.auto_colors[self._auto_color_idx]
                elif plot_type in ("polygon", "filled_line"):
                    cls = self.renderer_map[plot_type]
                    # handle auto-coloring request
                    if styles.get("edge_color") == "auto":
                        self._auto_edge_color_idx = \
                            (self._auto_edge_color_idx + 1) % len(self.auto_colors)
                        styles["edge_color"] = self.auto_colors[self._auto_edge_color_idx]
                    if styles.get("face_color") == "auto":
                        self._auto_face_color_idx = \
                            (self._auto_face_color_idx + 1) % len(self.auto_colors)
                        styles["face_color"] = self.auto_colors[self._auto_face_color_idx]
                elif plot_type == 'bar':
                    cls = self.renderer_map[plot_type]
                    # handle auto-coloring request
                    if styles.get("color") == "auto":
                        self._auto_color_idx = \
                            (self._auto_color_idx + 1) % len(self.auto_colors)
                        styles["fill_color"] = self.auto_colors[self._auto_color_idx]
                else:
                    raise ValueError("Unhandled plot type: " + plot_type)

                if self.index_scale == "linear":
                    imap = LinearMapper(range=self.index_range,
                                stretch_data=self.index_mapper.stretch_data)
                else:
                    imap = LogMapper(range=self.index_range,
                                stretch_data=self.index_mapper.stretch_data)
                if self.value_scale == "linear":
                    vmap = LinearMapper(range=self.value_range,
                                stretch_data=self.value_mapper.stretch_data)
                else:
                    vmap = LogMapper(range=self.value_range,
                                stretch_data=self.value_mapper.stretch_data)

                plot = cls(index=index,
                           value=value,
                           index_mapper=imap,
                           value_mapper=vmap,
                           orientation=self.orientation,
                           origin = origin,
                           **styles)

                self.add(plot)
                new_plots.append(plot)

            if plot_type == 'bar':
                # For bar plots, compute the ranges from the data to make the
                # plot look clean.

                def custom_index_func(data_low, data_high, margin, tight_bounds):
                    """ Compute custom bounds of the plot along index (in
                    data space).
                    """
                    bar_width = styles.get('bar_width', cls().bar_width)
                    plot_low = data_low - bar_width
                    plot_high = data_high + bar_width
                    return plot_low, plot_high

                if self.index_range.bounds_func is None:
                    self.index_range.bounds_func = custom_index_func

                def custom_value_func(data_low, data_high, margin, tight_bounds):
                    """ Compute custom bounds of the plot along value (in
                    data space).
                    """
                    plot_low = data_low - (data_high-data_low)*0.1
                    plot_high = data_high + (data_high-data_low)*0.1
                    return plot_low, plot_high

                if self.value_range.bounds_func is None:
                    self.value_range.bounds_func = custom_value_func

                self.index_range.tight_bounds = False
                self.value_range.tight_bounds = False
                self.index_range.refresh()
                self.value_range.refresh()

            self.plots[name] = new_plots

        elif plot_type == "cmap_scatter":
            if len(data) != 3:
                raise ValueError("Colormapped scatter plots require (index, value, color) data")
            else:
                index = self._get_or_create_datasource(data[0])
                if self.default_index is None:
                    self.default_index = index
                self.index_range.add(index)
                value = self._get_or_create_datasource(data[1])
                self.value_range.add(value)
                color = self._get_or_create_datasource(data[2])
                if not styles.has_key("color_mapper"):
                    raise ValueError("Scalar 2D data requires a color_mapper.")

                colormap = styles.pop("color_mapper", None)

                if self.color_mapper is not None and self.color_mapper.range is not None:
                    color_range = self.color_mapper.range
                else:
                    color_range = DataRange1D()

                if isinstance(colormap, AbstractColormap):
                    self.color_mapper = colormap
                    if colormap.range is None:
                        color_range.add(color)
                        colormap.range = color_range

                elif callable(colormap):
                    color_range.add(color)
                    self.color_mapper = colormap(color_range)
                else:
                    raise ValueError("Unexpected colormap %r in plot()." % colormap)

                if self.index_scale == "linear":
                    imap = LinearMapper(range=self.index_range,
                                stretch_data=self.index_mapper.stretch_data)
                else:
                    imap = LogMapper(range=self.index_range,
                                stretch_data=self.index_mapper.stretch_data)
                if self.value_scale == "linear":
                    vmap = LinearMapper(range=self.value_range,
                                stretch_data=self.value_mapper.stretch_data)
                else:
                    vmap = LogMapper(range=self.value_range,
                                stretch_data=self.value_mapper.stretch_data)

                cls = self.renderer_map["cmap_scatter"]
                plot = cls(index=index,
                           index_mapper=imap,
                           value=value,
                           value_mapper=vmap,
                           color_data=color,
                           color_mapper=self.color_mapper,
                           orientation=self.orientation,
                           origin=origin,
                           **styles)
                self.add(plot)

            self.plots[name] = [plot]
        else:
            raise ValueError("Unknown plot type: " + plot_type)

        return self.plots[name]


    def img_plot(self, data, name=None, colormap=None,
                 xbounds=None, ybounds=None, origin=None, hide_grids=True, **styles):
        """ Adds image plots to this Plot object.

        If *data* has shape (N, M, 3) or (N, M, 4), then it is treated as RGB or
        RGBA (respectively) and *colormap* is ignored.

        If *data* is an array of floating-point data, then a colormap can
        be provided via the *colormap* argument, or the default of 'Spectral'
        will be used.

        *Data* should be in row-major order, so that xbounds corresponds to
        *data*'s second axis, and ybounds corresponds to the first axis.

        Parameters
        ----------
        data : string
            The name of the data array in self.plot_data
        name : string
            The name of the plot; if omitted, then a name is generated.
        xbounds, ybounds : string, tuple, or ndarray
            Bounds where this image resides. Bound may be: a) names of
            data in the plot data; b) tuples of (low, high) in data space,
            c) 1D arrays of values representing the pixel boundaries (must
            be 1 element larger than underlying data), or
            d) 2D arrays as obtained from a meshgrid operation
        origin : string
            Which corner the origin of this plot should occupy:
                "bottom left", "top left", "bottom right", "top right"
        hide_grids : bool, default True
            Whether or not to automatically hide the grid lines on the plot
        styles : series of keyword arguments
            Attributes and values that apply to one or more of the
            plot types requested, e.g.,'line_color' or 'line_width'.
        """
        if name is None:
            name = self._make_new_plot_name()
        if origin is None:
            origin = self.default_origin

        value = self._get_or_create_datasource(data)
        array_data = value.get_data()
        if len(array_data.shape) == 3:
            if array_data.shape[2] not in (3,4):
                raise ValueError("Image plots require color depth of 3 or 4.")
            cls = self.renderer_map["img_plot"]
            kwargs = dict(**styles)
        else:
            if colormap is None:
                if self.color_mapper is None:
                    colormap = Spectral(DataRange1D(value))
                else:
                    colormap = self.color_mapper
            elif isinstance(colormap, AbstractColormap):
                if colormap.range is None:
                    colormap.range = DataRange1D(value)
            else:
                colormap = colormap(DataRange1D(value))
            self.color_mapper = colormap
            cls = self.renderer_map["cmap_img_plot"]
            kwargs = dict(value_mapper=colormap, **styles)
        return self._create_2d_plot(cls, name, origin, xbounds, ybounds, value,
                                    hide_grids, **kwargs)


    def contour_plot(self, data, type="line", name=None, poly_cmap=None,
                     xbounds=None, ybounds=None, origin=None, hide_grids=True, **styles):
        """ Adds contour plots to this Plot object.

        Parameters
        ----------
        data : string
            The name of the data array in self.plot_data, which must be
            floating point data.
        type : comma-delimited string of "line", "poly"
            The type of contour plot to add. If the value is "poly"
            and no colormap is provided via the *poly_cmap* argument, then
            a default colormap of 'Spectral' is used.
        name : string
            The name of the plot; if omitted, then a name is generated.
        poly_cmap : string
            The name of the color-map function to call (in
            chaco.default_colormaps) or an AbstractColormap instance
            to use for contour poly plots (ignored for contour line plots)
        xbounds, ybounds : string, tuple, or ndarray
            Bounds where this image resides. Bound may be: a) names of
            data in the plot data; b) tuples of (low, high) in data space,
            c) 1D arrays of values representing the pixel boundaries (must
            be 1 element larger than underlying data), or
            d) 2D arrays as obtained from a meshgrid operation
        origin : string
            Which corner the origin of this plot should occupy:
                "bottom left", "top left", "bottom right", "top right"
        hide_grids : bool, default True
            Whether or not to automatically hide the grid lines on the plot
        styles : series of keyword arguments
            Attributes and values that apply to one or more of the
            plot types requested, e.g.,'line_color' or 'line_width'.
        """
        if name is None:
            name = self._make_new_plot_name()
        if origin is None:
            origin = self.default_origin

        value = self._get_or_create_datasource(data)
        if value.value_depth != 1:
            raise ValueError("Contour plots require 2D scalar field")
        if type == "line":
            cls = self.renderer_map["contour_line_plot"]
            kwargs = dict(**styles)
            # if colors is given as a factory func, use it to make a
            # concrete colormapper. Better way to do this?
            if "colors" in kwargs:
                cmap = kwargs["colors"]
                if isinstance(cmap, FunctionType):
                    kwargs["colors"] = cmap(DataRange1D(value))
                elif getattr(cmap, 'range', 'dummy') is None:
                    cmap.range = DataRange1D(value)
        elif type == "poly":
            if poly_cmap is None:
                poly_cmap = Spectral(DataRange1D(value))
            elif isinstance(poly_cmap, FunctionType):
                poly_cmap = poly_cmap(DataRange1D(value))
            elif getattr(poly_cmap, 'range', 'dummy') is None:
                poly_cmap.range = DataRange1D(value)
            cls = self.renderer_map["contour_poly_plot"]
            kwargs = dict(color_mapper=poly_cmap, **styles)
        else:
            raise ValueError("Unhandled contour plot type: " + type)

        return self._create_2d_plot(cls, name, origin, xbounds, ybounds, value,
                                    hide_grids, **kwargs)


    def _process_2d_bounds(self, bounds, array_data, axis):
        """Transform an arbitrary bounds definition into a linspace.

        Process all the ways the user could have defined the x- or y-bounds
        of a 2d plot and return a linspace between the lower and upper
        range of the bounds.

        Parameters
        ----------
        bounds : any
            User bounds definition

        array_data : 2D array
            The 2D plot data

        axis : int
            The axis along which the bounds are to be set
        """

        num_ticks = array_data.shape[axis] + 1

        if bounds is None:
            return arange(num_ticks)

        if type(bounds) is tuple:
            # create a linspace with the bounds limits
            return linspace(bounds[0], bounds[1], num_ticks)

        if type(bounds) is ndarray and len(bounds.shape) == 1:
            # bounds is 1D, but of the wrong size

            if len(bounds) != num_ticks:
                msg = ("1D bounds of an image plot needs to have 1 more "
                       "element than its corresponding data shape, because "
                       "they represent the locations of pixel boundaries.")
                raise ValueError(msg)
            else:
                return linspace(bounds[0], bounds[-1], num_ticks)

        if type(bounds) is ndarray and len(bounds.shape) == 2:
            # bounds is 2D, assumed to be a meshgrid
            # This is triggered when doing something like
            # >>> xbounds, ybounds = meshgrid(...)
            # >>> z = f(xbounds, ybounds)

            if bounds.shape != array_data.shape:
                msg = ("2D bounds of an image plot needs to have the same "
                       "shape as the underlying data, because "
                       "they are assumed to be generated from meshgrids.")
                raise ValueError(msg)
            else:
                if axis == 0: bounds = bounds[:,0]
                else: bounds = bounds[0,:]
                interval = bounds[1] - bounds[0]
                return linspace(bounds[0], bounds[-1]+interval, num_ticks)

        raise ValueError("bounds must be None, a tuple, an array, "
                         "or a PlotData name")


    def _create_2d_plot(self, cls, name, origin, xbounds, ybounds, value_ds,
                        hide_grids, **kwargs):
        if name is None:
            name = self._make_new_plot_name()
        if origin is None:
            origin = self.default_origin

        array_data = value_ds.get_data()

        # process bounds to get linspaces
        if isinstance(xbounds, basestring):
            xbounds = self._get_or_create_datasource(xbounds).get_data()

        xs = self._process_2d_bounds(xbounds, array_data, 1)

        if isinstance(ybounds, basestring):
            ybounds = self._get_or_create_datasource(ybounds).get_data()

        ys = self._process_2d_bounds(ybounds, array_data, 0)

        # Create the index and add its datasources to the appropriate ranges
        index = GridDataSource(xs, ys, sort_order=('ascending', 'ascending'))
        self.range2d.add(index)
        mapper = GridMapper(range=self.range2d,
                            stretch_data_x=self.x_mapper.stretch_data,
                            stretch_data_y=self.y_mapper.stretch_data)

        plot = cls(index=index,
                   value=value_ds,
                   index_mapper=mapper,
                   orientation=self.orientation,
                   origin=origin,
                   **kwargs)

        if hide_grids:
            self.x_grid.visible = False
            self.y_grid.visible = False

        self.add(plot)
        self.plots[name] = [plot]
        return self.plots[name]


    def candle_plot(self, data, name=None, value_scale="linear", origin=None,
                    **styles):
        """ Adds a new sub-plot using the given data and plot style.

        Parameters
        ----------
        data : list(string), tuple(string)
            The names of the data to be plotted in the ArrayDataSource.  The
            number of arguments determines how they are interpreted:

            (index, bar_min, bar_max)
                filled or outline-only bar extending from **bar_min** to
                **bar_max**

            (index, bar_min, center, bar_max)
                above, plus a center line of a different color at **center**

            (index, min, bar_min, bar_max, max)
                bar extending from **bar_min** to **bar_max**, with thin
                bars at **min** and **max** connected to the bar by a long
                stem

            (index, min, bar_min, center, bar_max, max)
                like above, plus a center line of a different color and
                configurable thickness at **center**

        name : string
            The name of the plot.  If None, then a default one is created.

        value_scale : string
            The type of scale to use for the value axis.  If not "linear",
            then a log scale is used.

        Styles
        ------
        These are all optional keyword arguments.

        bar_color : string, 3- or 4-tuple
            The fill color of the bar; defaults to "auto".
        bar_line_color : string, 3- or 4-tuple
            The color of the rectangular box forming the bar.
        stem_color : string, 3- or 4-tuple (default = bar_line_color)
            The color of the stems reaching from the bar to the min and
            max values.
        center_color : string, 3- or 4-tuple (default = bar_line_color)
            The color of the line drawn across the bar at the center values.
        line_width : int (default = 1)
            The thickness, in pixels, of the outline around the bar.
        stem_width : int (default = line_width)
            The thickness, in pixels, of the stem lines
        center_width : int (default = line_width)
            The width, in pixels, of the line drawn across the bar at the
            center values.
        end_cap : bool (default = True)
            Whether or not to draw bars at the min and max extents of the
            error bar.

        Returns
        -------
        [renderers] -> list of renderers created in response to this call.
        """
        if len(data) == 0:
            return
        self.value_scale = value_scale

        if name is None:
            name = self._make_new_plot_name()
        if origin is None:
            origin = self.default_origin

        # Create the datasources
        if len(data) == 3:
            index, bar_min, bar_max = map(self._get_or_create_datasource, data)
            self.value_range.add(bar_min, bar_max)
            center = None
            min = None
            max = None
        elif len(data) == 4:
            index, bar_min, center, bar_max = map(self._get_or_create_datasource, data)
            self.value_range.add(bar_min, center, bar_max)
            min = None
            max = None
        elif len(data) == 5:
            index, min, bar_min, bar_max, max = \
                            map(self._get_or_create_datasource, data)
            self.value_range.add(min, bar_min, bar_max, max)
            center = None
        elif len(data) == 6:
            index, min, bar_min, center, bar_max, max = \
                            map(self._get_or_create_datasource, data)
            self.value_range.add(min, bar_min, center, bar_max, max)
        self.index_range.add(index)

        if styles.get("bar_color") == "auto" or styles.get("color") == "auto":
            self._auto_color_idx = \
                (self._auto_color_idx + 1) % len(self.auto_colors)
            styles["color"] = self.auto_colors[self._auto_color_idx]

        if self.index_scale == "linear":
            imap = LinearMapper(range=self.index_range,
                        stretch_data=self.index_mapper.stretch_data)
        else:
            imap = LogMapper(range=self.index_range,
                        stretch_data=self.index_mapper.stretch_data)
        if self.value_scale == "linear":
            vmap = LinearMapper(range=self.value_range,
                        stretch_data=self.value_mapper.stretch_data)
        else:
            vmap = LogMapper(range=self.value_range,
                        stretch_data=self.value_mapper.stretch_data)

        cls = self.renderer_map["candle"]
        plot = cls(index = index,
                          min_values = min,
                          bar_min = bar_min,
                          center_values = center,
                          bar_max = bar_max,
                          max_values = max,
                          index_mapper = imap,
                          value_mapper = vmap,
                          orientation = self.orientation,
                          origin = self.origin,
                          **styles)
        self.add(plot)
        self.plots[name] = [plot]
        return [plot]

    def quiverplot(self, data, name=None, origin=None,
                    **styles):
        """ Adds a new sub-plot using the given data and plot style.

        Parameters
        ----------
        data : list(string), tuple(string)
            The names of the data to be plotted in the ArrayDataSource.  There
            is only one combination accepted by this function:

            (index, value, vectors)
                index and value together determine the start coordinates of
                each vector.  The vectors are an Nx2

        name : string
            The name of the plot.  If None, then a default one is created.

        origin : string
            Which corner the origin of this plot should occupy:
                "bottom left", "top left", "bottom right", "top right"

        Styles
        ------
        These are all optional keyword arguments.

        line_color : string (default = "black")
            The color of the arrows
        line_width : float (default = 1.0)
            The thickness, in pixels, of the arrows.
        arrow_size : int (default = 5)
            The length, in pixels, of the arrowhead

        Returns
        -------
        [renderers] -> list of renderers created in response to this call.
        """
        if name is None:
            name = self._make_new_plot_name()
        if origin is None:
            origin = self.default_origin

        index, value, vectors = map(self._get_or_create_datasource, data)

        self.index_range.add(index)
        self.value_range.add(value)

        imap = LinearMapper(range=self.index_range,
                            stretch_data=self.index_mapper.stretch_data)
        vmap = LinearMapper(range=self.value_range,
                            stretch_data=self.value_mapper.stretch_data)

        cls = self.renderer_map["quiver"]
        plot = cls(index = index,
                   value = value,
                   vectors = vectors,
                   index_mapper = imap,
                   value_mapper = vmap,
                   name = name,
                   origin = origin,
                   **styles
                   )
        self.add(plot)
        self.plots[name] = [plot]
        return [plot]

    def plot_1d(self, data, type='scatter_1d', name=None, orientation=None,
                direction=None, scale="linear", **styles):
        """ Adds a new sub-plot using the given data and plot style.

        Parameters
        ----------
        data : string, tuple(string), list(string)
            The data to be plotted. The each item generates a separate renderer
            using the named data source
        type : string
            The type of plots to add.  One of  of "scatter_1d",
            "line_scatter_1d", "textplot_1d", "jitterplot"
        name : string
            The name of the plot.  If None, then a default one is created
            (usually "plotNNN").
        scale : string
            The type of scale to use for the index axis. If not "linear", then
            a log scale is used.
        orientation : string
            Whether the single dimension is horizontal ('h') or vertical ('v').
        direction : string
            Whether data is mapped in the usual direction (left to right or
            bottom to top) or reversed.
        styles : series of keyword arguments
            attributes and values that apply to one or more of the
            plot types requested, e.g.,'line_color' or 'line_width'.

        Returns
        -------
        [renderers] -> list of renderers created in response to this call to plot()
        """

        if len(data) == 0:
            return

        if isinstance(data, basestring):
            data = (data,)

        # TODO: support lists of plot types
        plot_type = type
        if name is None:
            name = self._make_new_plot_name()

        if orientation is None:
            orientation = self.orientation

        if direction is None:
            if orientation == 'v':
                if "bottom" in self.origin:
                    direction = 'normal'
                else:
                    direction = 'flipped'
            else:
                if "left" in self.origin:
                    direction = 'normal'
                else:
                    direction = 'flipped'

        plots = []
        if plot_type in ("scatter_1d", "textplot_1d", "line_scatter_1d",
                         "jitterplot"):
            # Tie data to the index range
            index = self._get_or_create_datasource(data[0])
            if self.default_index is None:
                self.default_index = index
            if orientation != self.orientation:
                index_range = self.value_range
                index_mapper = self.value_mapper
                self.value_scale = scale
            else:
                index_range = self.index_range
                index_mapper = self.index_mapper
                self.index_scale = scale
        else:
            raise ValueError("Unknown plot type: " + plot_type)

        if plot_type in ("scatter_1d", "line_scatter_1d", "jitterplot"):
            # simple 1d positional plots with no associated value
            for source in data:
                index = self._get_or_create_datasource(source)
                index_range.add(index)

                if scale == "linear":
                    imap = LinearMapper(range=index_range,
                                        stretch_data=index_mapper.stretch_data)
                else:
                    imap = LogMapper(range=index_range,
                                    stretch_data=index_mapper.stretch_data)

                cls = self.renderer_map[plot_type]
                plot = cls(index=index,
                            index_mapper=imap,
                            orientation=orientation,
                            direction=direction,
                            **styles)
                plots.append(plot)
                self.add(plot)
        elif plot_type in ("textplot_1d",):
            # simple positional plots with a single associated value
            for source in data[1:]:
                value = self._get_or_create_datasource(source)

                if scale == "linear":
                    imap = LinearMapper(range=index_range,
                                        stretch_data=index_mapper.stretch_data)
                else:
                    imap = LogMapper(range=index_range,
                                    stretch_data=index_mapper.stretch_data)
                cls = self.renderer_map[plot_type]
                plot = cls(index=index,
                           index_mapper=imap,
                           value=value,
                           orientation=orientation,
                           direction=direction,
                           **styles)
                plots.append(plot)
                self.add(plot)

        self.plots[name] = plots
        return plots


    def delplot(self, *names):
        """ Removes the named sub-plots. """

        # This process involves removing the plots, then checking the index range
        # and value range for leftover datasources, and removing those if necessary.

        # Remove all the renderers from us (container) and create a set of the
        # datasources that we might have to remove from the ranges
        deleted_sources = set()
        for renderer in itertools.chain(*[self.plots.pop(name) for name in names]):
            self.remove(renderer)
            deleted_sources.add(renderer.index)
            deleted_sources.add(renderer.value)

        # Cull the candidate list of sources to remove by checking the other plots
        sources_in_use = set()
        for p in itertools.chain(*self.plots.values()):
                sources_in_use.add(p.index)
                sources_in_use.add(p.value)

        unused_sources = deleted_sources - sources_in_use - set([None])

        # Remove the unused sources from all ranges
        for source in unused_sources:
            if source.index_dimension == "scalar":
                # Try both index and range, it doesn't hurt
                self.index_range.remove(source)
                self.value_range.remove(source)
            elif source.index_dimension == "image":
                self.range2d.remove(source)
            else:
                warnings.warn("Couldn't remove datasource from datarange.")

        return

    def hideplot(self, *names):
        """ Convenience function to sets the named plots to be invisible.  Their
        renderers are not removed, and they are still in the list of plots.
        """
        for renderer in itertools.chain(*[self.plots[name] for name in names]):
            renderer.visible = False
        return

    def showplot(self, *names):
        """ Convenience function to sets the named plots to be visible.
        """
        for renderer in itertools.chain(*[self.plots[name] for name in names]):
            renderer.visible = True
        return

    def new_window(self, configure=False):
        """Convenience function that creates a window containing the Plot

        Don't call this if the plot is already displayed in a window.
        """
        from chaco.ui.plot_window import PlotWindow
        if self._plot_ui_info is None:
            if configure:
                self._plot_ui_info = PlotWindow(plot=self).configure_traits()
            else:
                self._plot_ui_info = PlotWindow(plot=self).edit_traits()
        return self._plot_ui_info

    #------------------------------------------------------------------------
    # Private methods
    #------------------------------------------------------------------------



    def _make_new_plot_name(self):
        """ Returns a string that is not already used as a plot title.
        """
        n = len(self.plots)
        plot_template = "plot%d"
        while 1:
            name = plot_template % n
            if name not in self.plots:
                break
            else:
                n += 1
        return name

    def _get_or_create_datasource(self, name):
        """ Returns the data source associated with the given name, or creates
        it if it doesn't exist.
        """

        if name not in self.datasources:
            data = self.data.get_data(name)

            if type(data) in (list, tuple):
                data = array(data)

            if isinstance(data, ndarray):
                if len(data.shape) == 1:
                    ds = ArrayDataSource(data, sort_order="none")
                elif len(data.shape) == 2:
                    ds = ImageData(data=data, value_depth=1)
                elif len(data.shape) == 3 and data.shape[2] in (3,4):
                    ds = ImageData(data=data, value_depth=int(data.shape[2]))
                else:
                    raise ValueError("Unhandled array shape in creating new "
                                     "plot: %s" % str(data.shape))
            elif isinstance(data, AbstractDataSource):
                ds = data
            else:
                raise ValueError("Couldn't create datasource for data of "
                                 "type %s" % type(data))

            self.datasources[name] = ds

        return self.datasources[name]

    #------------------------------------------------------------------------
    # Event handlers
    #------------------------------------------------------------------------

    def _color_mapper_changed(self):
        for plist in self.plots.values():
            for plot in plist:
                plot.color_mapper = self.color_mapper
        self.invalidate_draw()

    def _data_changed(self, old, new):
        if old:
            old.on_trait_change(self._data_update_handler, "data_changed",
                                remove=True)
        if new:
            new.on_trait_change(self._data_update_handler, "data_changed")

    def _data_update_handler(self, name, event):
        # event should be a dict with keys "added", "removed", and "changed",
        # per the comments in AbstractPlotData.
        if "removed" in event:
            for name in event["removed"]:
                del self.datasources[name]

        if "added" in event:
            for name in event["added"]:
                self._get_or_create_datasource(name)

        if "changed" in event:
            for name in event["changed"]:
                if name in self.datasources:
                    source = self.datasources[name]
                    source.set_data(self.data.get_data(name))

    def _plots_items_changed(self, event):
        if self.legend:
            self.legend.plots = self.plots

    def _index_scale_changed(self, old, new):
        if old is None: return
        if new == old: return
        if not self.range2d: return
        if self.index_scale == "linear":
            imap = LinearMapper(range=self.index_range,
                                screen_bounds=self.index_mapper.screen_bounds,
                                stretch_data=self.index_mapper.stretch_data)
        else:
            imap = LogMapper(range=self.index_range,
                             screen_bounds=self.index_mapper.screen_bounds,
                             stretch_data=self.index_mapper.stretch_data)
        self.index_mapper = imap
        for key in self.plots:
            for plot in self.plots[key]:
                if not isinstance(plot, BaseXYPlot):
                    raise ValueError("log scale only supported on XY plots")
                if self.index_scale == "linear":
                    imap = LinearMapper(range=plot.index_range,
                                screen_bounds=plot.index_mapper.screen_bounds,
                                stretch_data=self.index_mapper.stretch_data)
                else:
                    imap = LogMapper(range=plot.index_range,
                                screen_bounds=plot.index_mapper.screen_bounds,
                                stretch_data=self.index_mapper.stretch_data)
                plot.index_mapper = imap

    def _value_scale_changed(self, old, new):
        if old is None: return
        if new == old: return
        if not self.range2d: return
        if self.value_scale == "linear":
            vmap = LinearMapper(range=self.value_range,
                                screen_bounds=self.value_mapper.screen_bounds,
                                stretch_data=self.value_mapper.stretch_data)
        else:
            vmap = LogMapper(range=self.value_range,
                             screen_bounds=self.value_mapper.screen_bounds,
                                stretch_data=self.value_mapper.stretch_data)
        self.value_mapper = vmap
        for key in self.plots:
            for plot in self.plots[key]:
                if not isinstance(plot, BaseXYPlot):
                    raise ValueError("log scale only supported on XY plots")
                if self.value_scale == "linear":
                    vmap = LinearMapper(range=plot.value_range,
                                screen_bounds=plot.value_mapper.screen_bounds,
                                stretch_data=self.value_mapper.stretch_data)
                else:
                    vmap = LogMapper(range=plot.value_range,
                                screen_bounds=plot.value_mapper.screen_bounds,
                                stretch_data=self.value_mapper.stretch_data)
                plot.value_mapper = vmap

    def __title_changed(self, old, new):
        self._overlay_change_helper(old, new)

    def _legend_changed(self, old, new):
        self._overlay_change_helper(old, new)
        if new:
            new.plots = self.plots

    def _handle_range_changed(self, name, old, new):
        """ Overrides the DataView default behavior.

        Primarily changes how the list of renderers is looked up.
        """
        mapper = getattr(self, name+"_mapper")
        if mapper.range == old:
            mapper.range = new
        if old is not None:
            for datasource in old.sources[:]:
                old.remove(datasource)
                if new is not None:
                    new.add(datasource)
        range_name = name + "_range"
        for renderer in itertools.chain(*self.plots.values()):
            if hasattr(renderer, range_name):
                setattr(renderer, range_name, new)

    #------------------------------------------------------------------------
    # Property getters and setters
    #------------------------------------------------------------------------

    def _set_legend_alignment(self, align):
        if self.legend:
            self.legend.align = align

    def _get_legend_alignment(self):
        if self.legend:
            return self.legend.align
        else:
            return None

    def _set_title(self, text):
        self._title.text = text
        if text.strip() != "":
            self._title.visible = True
        else:
            self._title.visible = False

    def _get_title(self):
        return self._title.text

    def _set_title_position(self, pos):
        if self._title is not None:
            self._title.overlay_position = pos

    def _get_title_position(self):
        if self._title is not None:
            return self._title.overlay_position
        else:
            return None

    def _set_title_font(self, font):
        old_font = self._title.font
        self._title.font = font
        self.trait_property_changed("title_font", old_font, font)

    def _get_title_font(self):
        return self._title.font<|MERGE_RESOLUTION|>--- conflicted
+++ resolved
@@ -13,7 +13,6 @@
 from traits.api import Delegate, Dict, Instance, Int, List, Property, Str
 
 # Local, relative imports
-<<<<<<< HEAD
 from .abstract_colormap import AbstractColormap
 from .abstract_data_source import AbstractDataSource
 from .abstract_plot_data import AbstractPlotData
@@ -35,49 +34,17 @@
 from .image_plot import ImagePlot
 from .legend import Legend
 from .lineplot import LinePlot
+from .line_scatterplot_1d import LineScatterPlot1D
 from .linear_mapper import LinearMapper
 from .log_mapper import LogMapper
 from .plot_label import PlotLabel
 from .polygon_plot import PolygonPlot
 from .scatterplot import ScatterPlot
+from .scatterplot_1d import ScatterPlot1D
+from .text_plot_1d import TextPlot1D
 from .filled_line_plot import FilledLinePlot
 from .quiverplot import QuiverPlot
-=======
-from abstract_colormap import AbstractColormap
-from abstract_data_source import AbstractDataSource
-from abstract_plot_data import AbstractPlotData
-from array_data_source import ArrayDataSource
-from array_plot_data import ArrayPlotData
-from base_xy_plot import BaseXYPlot
-from barplot import BarPlot
-from candle_plot import CandlePlot
-from colormapped_scatterplot import ColormappedScatterPlot
-from contour_line_plot import ContourLinePlot
-from contour_poly_plot import ContourPolyPlot
-from cmap_image_plot import CMapImagePlot
-from data_range_1d import DataRange1D
-from data_view import DataView
-from default_colormaps import Spectral
-from grid_data_source import GridDataSource
-from grid_mapper import GridMapper
-from image_data import ImageData
-from image_plot import ImagePlot
-from legend import Legend
-from lineplot import LinePlot
-from line_scatterplot_1d import LineScatterPlot1D
-from linear_mapper import LinearMapper
-from log_mapper import LogMapper
-from plot_label import PlotLabel
-from polygon_plot import PolygonPlot
-from scatterplot import ScatterPlot
-from scatterplot_1d import ScatterPlot1D
-from text_plot_1d import TextPlot1D
-from filled_line_plot import FilledLinePlot
-from quiverplot import QuiverPlot
-from jitterplot import JitterPlot
->>>>>>> b7e62a19
-
-
+from .jitterplot import JitterPlot
 
 
 #-----------------------------------------------------------------------------
