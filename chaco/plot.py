--- conflicted
+++ resolved
@@ -176,13 +176,8 @@
             elif type(data) in (ndarray, tuple, list):
                 self.data = ArrayPlotData(data)
             else:
-<<<<<<< HEAD
-                raise ValueError("Don't know how to create PlotData for data" \
-                                  "of type " + str(type(data)))
-=======
                 raise ValueError("Don't know how to create PlotData for data "
                                  "of type {0}".format(type(data)))
->>>>>>> 7e482098
 
         if not self._title:
             self._title = PlotLabel(font="swiss 16", visible=False,
