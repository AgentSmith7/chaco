# Copyright (c) 2008-2015 by Enthought, Inc.
# All rights reserved.
import os
import re
import subprocess

from numpy import get_include
from setuptools import setup, Extension, find_packages

MAJOR = 4
MINOR = 6
MICRO = 0

IS_RELEASED = False

VERSION = '%d.%d.%d' % (MAJOR, MINOR, MICRO)

# Name of the directory containing the package.
PKG_PATHNAME = 'chaco'

# Name of the file containing the version information.
_VERSION_FILENAME = os.path.join(PKG_PATHNAME, '_version.py')


def git_version():
    """ Parse version information from the current git commit.

    Parse the output of `git describe` and return the git hash and the number
    of commits since the last version tag.
    """

    def _minimal_ext_cmd(cmd):
        # construct minimal environment
        env = {}
        for k in ['SYSTEMROOT', 'PATH']:
            v = os.environ.get(k)
            if v is not None:
                env[k] = v
        # LANGUAGE is used on win32
        env['LANGUAGE'] = 'C'
        env['LANG'] = 'C'
        env['LC_ALL'] = 'C'
        out = subprocess.Popen(
            cmd, stdout=subprocess.PIPE, env=env,
        ).communicate()[0]
        return out

    try:
        # We ask git to find the latest tag matching a glob expression. The
        # intention is to find a release tag of the form '4.50.2'. Strictly
        # speaking, the glob expression also matches tags of the form
        # '4abc.5xyz.2gtluuu', but it's very difficult with glob expressions
        # to distinguish between the two cases, and the likelihood of a
        # problem is minimal.
        out = _minimal_ext_cmd(
            ['git', 'describe', '--match', '[0-9]*.[0-9]*.[0-9]*', '--tags'])
    except OSError:
        out = ''

    git_description = out.strip().decode('ascii')
    expr = r'.*?\-(?P<count>\d+)-g(?P<hash>[a-fA-F0-9]+)'
    match = re.match(expr, git_description)
    if match is None:
        git_revision, git_count = 'Unknown', '0'
    else:
        git_revision, git_count = match.group('hash'), match.group('count')

    return git_revision, git_count


def write_version_py(filename=_VERSION_FILENAME):
    """ Create a file containing the version information. """

    template = """\
# This file was automatically generated from the `setup.py` script.
version = '{version}'
full_version = '{full_version}'
git_revision = '{git_revision}'
is_released = {is_released}

if not is_released:
    version = full_version
"""
    # Adding the git rev number needs to be done inside
    # write_version_py(), otherwise the import of _version messes
    # up the build under Python 3.
    fullversion = VERSION
    if os.path.exists('.git'):
        git_rev, dev_num = git_version()
    elif os.path.exists(filename):
        # must be a source distribution, use existing version file
        try:
            from chaco._version import git_revision as git_rev
            from chaco._version import full_version as full_v
        except ImportError:
            msg = ("Unable to import 'git_revision' or 'full_revision'. "
                   "Try removing {} and the build directory before building.")
            raise ImportError(msg.format(_VERSION_FILENAME))

        match = re.match(r'.*?\.dev(?P<dev_num>\d+)', full_v)
        if match is None:
            dev_num = '0'
        else:
            dev_num = match.group('dev_num')
    else:
        git_rev = 'Unknown'
        dev_num = '0'

    if not IS_RELEASED:
        fullversion += '.dev{0}'.format(dev_num)

    with open(filename, "wt") as fp:
        fp.write(template.format(version=VERSION,
                                 full_version=fullversion,
                                 git_revision=git_rev,
                                 is_released=IS_RELEASED))


if __name__ == "__main__":
    write_version_py()
    from chaco import __requires__, __version__

    numpy_include_dir = get_include()

    # Register Python extensions
    contour = Extension(
        'chaco.contour.contour',
        sources=['chaco/contour/cntr.c'],
        include_dirs=[numpy_include_dir],
        define_macros=[('NUMPY', None)],
    )

    cython_speedups = Extension(
        'chaco._cython_speedups',
        sources=['chaco/_cython_speedups.c'],
        include_dirs=[numpy_include_dir],
    )

<<<<<<< HEAD
# Commenting this out for now, until we get the module fully tested and working
#speedups = Extension(
#    'chaco._speedups',
#    sources = ['chaco/_speedups.cpp'],
#    include_dirs = [get_include()],
#    define_macros=[('NUMPY', None)]
#    )


setup(
    name = 'chaco',
    version = info['__version__'],
    author = 'Peter Wang, et. al.',
    author_email = 'pwang@enthought.com',
    maintainer = 'ETS Developers',
    maintainer_email = 'enthought-dev@enthought.com',
    url = 'https://github.com/enthought/chaco',
    classifiers = [c.strip() for c in """\
        Development Status :: 5 - Production/Stable
        Intended Audience :: Developers
        Intended Audience :: Science/Research
        License :: OSI Approved :: BSD License
        Operating System :: MacOS
        Operating System :: Microsoft :: Windows
        Operating System :: OS Independent
        Operating System :: POSIX
        Operating System :: Unix
        Programming Language :: C
        Programming Language :: Python
        Topic :: Scientific/Engineering
        Topic :: Software Development
        Topic :: Software Development :: Libraries
        """.splitlines() if len(c.strip()) > 0],
    package_data={
        'chaco': ['tools/toolbars/images/*.png',
                  'layers/data/*.svg',
                  'tests/data/PngSuite/*.png']
    },
    description = 'interactive 2-dimensional plotting',
    long_description = open('README.rst').read(),
    download_url = ('http://www.enthought.com/repo/ets/chaco-%s.tar.gz' %
                    info['__version__']),
    ext_modules = [contour, cython_speedups],
    include_package_data = True,
    install_requires = info['__requires__'],
    license = 'BSD',
    packages = find_packages(),
    platforms = ["Windows", "Linux", "Mac OS-X", "Unix", "Solaris"],
    zip_safe = False,
)
=======
    # Commenting this out for now, until we get the module fully tested and
    # working
    #speedups = Extension(
    #    'chaco._speedups',
    #    sources = ['chaco/_speedups.cpp'],
    #    include_dirs = [get_include()],
    #    define_macros=[('NUMPY', None)],
    #)

    setup(
        name = 'chaco',
        version = __version__,
        author = 'Peter Wang, et. al.',
        author_email = 'pwang@enthought.com',
        maintainer = 'ETS Developers',
        maintainer_email = 'enthought-dev@enthought.com',
        url = 'http://docs.enthought.com/chaco',
        download_url = 'https://github.com/enthought/chaco',
        classifiers = [c.strip() for c in """\
            Development Status :: 5 - Production/Stable
            Intended Audience :: Developers
            Intended Audience :: Science/Research
            License :: OSI Approved :: BSD License
            Operating System :: MacOS
            Operating System :: Microsoft :: Windows
            Operating System :: OS Independent
            Operating System :: POSIX
            Operating System :: Unix
            Programming Language :: C
            Programming Language :: Python
            Topic :: Scientific/Engineering
            Topic :: Software Development
            Topic :: Software Development :: Libraries
            """.splitlines() if len(c.strip()) > 0],
        package_data={
            'chaco': ['tools/toolbars/images/*.png',
                      'layers/data/*.svg',
                      'tests/data/PngSuite/*.png']
        },
        description = 'interactive 2-dimensional plotting',
        long_description = open('README.rst').read(),
        ext_modules = [contour, cython_speedups],
        include_package_data = True,
        install_requires = __requires__,
        license = 'BSD',
        packages = find_packages(),
        platforms = ["Windows", "Linux", "Mac OS-X", "Unix", "Solaris"],
        zip_safe = False,
    )
>>>>>>> 2fc52518
<|MERGE_RESOLUTION|>--- conflicted
+++ resolved
@@ -136,58 +136,6 @@
         include_dirs=[numpy_include_dir],
     )
 
-<<<<<<< HEAD
-# Commenting this out for now, until we get the module fully tested and working
-#speedups = Extension(
-#    'chaco._speedups',
-#    sources = ['chaco/_speedups.cpp'],
-#    include_dirs = [get_include()],
-#    define_macros=[('NUMPY', None)]
-#    )
-
-
-setup(
-    name = 'chaco',
-    version = info['__version__'],
-    author = 'Peter Wang, et. al.',
-    author_email = 'pwang@enthought.com',
-    maintainer = 'ETS Developers',
-    maintainer_email = 'enthought-dev@enthought.com',
-    url = 'https://github.com/enthought/chaco',
-    classifiers = [c.strip() for c in """\
-        Development Status :: 5 - Production/Stable
-        Intended Audience :: Developers
-        Intended Audience :: Science/Research
-        License :: OSI Approved :: BSD License
-        Operating System :: MacOS
-        Operating System :: Microsoft :: Windows
-        Operating System :: OS Independent
-        Operating System :: POSIX
-        Operating System :: Unix
-        Programming Language :: C
-        Programming Language :: Python
-        Topic :: Scientific/Engineering
-        Topic :: Software Development
-        Topic :: Software Development :: Libraries
-        """.splitlines() if len(c.strip()) > 0],
-    package_data={
-        'chaco': ['tools/toolbars/images/*.png',
-                  'layers/data/*.svg',
-                  'tests/data/PngSuite/*.png']
-    },
-    description = 'interactive 2-dimensional plotting',
-    long_description = open('README.rst').read(),
-    download_url = ('http://www.enthought.com/repo/ets/chaco-%s.tar.gz' %
-                    info['__version__']),
-    ext_modules = [contour, cython_speedups],
-    include_package_data = True,
-    install_requires = info['__requires__'],
-    license = 'BSD',
-    packages = find_packages(),
-    platforms = ["Windows", "Linux", "Mac OS-X", "Unix", "Solaris"],
-    zip_safe = False,
-)
-=======
     # Commenting this out for now, until we get the module fully tested and
     # working
     #speedups = Extension(
@@ -236,5 +184,4 @@
         packages = find_packages(),
         platforms = ["Windows", "Linux", "Mac OS-X", "Unix", "Solaris"],
         zip_safe = False,
-    )
->>>>>>> 2fc52518
+    )