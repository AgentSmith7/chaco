--- conflicted
+++ resolved
@@ -1,12 +1,7 @@
 """Tutorial 10. Demonstration that the views are linked, but the data is not."""
 
 
-<<<<<<< HEAD
-from tutorial9b import PlotFrame2
 from chaco.tools.api import LineInspector
-=======
-from enthought.chaco.tools.api import LineInspector
->>>>>>> 54653599
 
 from tutorial9b import PlotExample2
 
